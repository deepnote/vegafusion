--- conflicted
+++ resolved
@@ -6,11 +6,7 @@
 name = "vegafusion-runtime"
 license = "BSD-3-Clause"
 edition = "2021"
-<<<<<<< HEAD
-version = "2.0.3"
-=======
 version = "2.0.6"
->>>>>>> 9795a911
 description = "VegaFusion Runtime"
 
 [features]
@@ -119,20 +115,12 @@
 [dependencies.vegafusion-common]
 path = "../vegafusion-common"
 features = ["json", "sqlparser", "prettyprint", "object_store", "url"]
-<<<<<<< HEAD
-version = "2.0.3"
-=======
 version = "2.0.6"
->>>>>>> 9795a911
 
 [dependencies.vegafusion-core]
 path = "../vegafusion-core"
 features = ["sqlparser"]
-<<<<<<< HEAD
-version = "2.0.3"
-=======
 version = "2.0.6"
->>>>>>> 9795a911
 
 [dependencies.serde]
 workspace = true
