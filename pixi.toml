[project]
name = "vegafusion"
version = "0.1.0"
description = "Add a short description here"
authors = ["Jon Mease <jonmmease@gmail.com>"]
channels = ["conda-forge"]
platforms = ["osx-arm64", "osx-64", "linux-64", "win-64"]

[system-requirements]
macos = "12.0"

[tasks]
fmt-rs = "cargo fmt --all"
check-rs-fmt = "cargo fmt --all -- --check"
check-rs-warnings = "export RUSTFLAGS=\"-D warnings\" && cargo check --tests"
check-rs-clippy = "cargo clippy -- -A clippy::borrow_deref_ref"

# Bump version
bump-version = "python automation/bump_version.py $1"

# setup python dev packages
dev-py = { cmd = [
  "maturin",
  "develop",
  "-m",
  "vegafusion-python/Cargo.toml",
  "--release",
] }

# Build Python packages
build-py = { cmd = "rm -rf target/wheels && maturin build -m vegafusion-python/Cargo.toml --profile release-opt --strip" }

fmt-py = { cmd = "ruff format" }
lint-fix-py = { cmd = "ruff format && ruff check --fix" }
lint-check-py = { cmd = "ruff format --check && ruff check" }
type-check-py = { cmd = "mypy", cwd="vegafusion-python" }

# test python
install-chromedriver-auto = """
pip cache remove chromedriver-binary-auto &&
pip install -U chromedriver-binary-auto --force-reinstall
"""
test-py = { cmd = "pytest $0", cwd="vegafusion-python", depends-on = ["dev-py"] }
test-py-headless = { cmd = "VEGAFUSION_TEST_HEADLESS=1 pytest $0", cwd="vegafusion-python", depends-on = [
  "dev-py",
  "install-chromedriver-auto",
] }

# Test rust
build-vegajs-runtime = { cmd = "cd vegafusion-runtime/tests/util/vegajs_runtime && npm install" }
test-rs-core = "cargo test -p vegafusion-core $0"
test-rs-runtime = { cmd = "cargo test -p vegafusion-runtime $0", depends-on = [
  "build-vegajs-runtime",
] }
test-rs-runtime-s3 = { cmd = "VEGAFUSION_S3_TESTS=1 cargo test -p vegafusion-runtime $0", depends-on = [
  "build-vegajs-runtime",
] }
test-rs-server = "cargo test -p vegafusion-server $0"
test-rs-sql = "cargo test -p vegafusion-sql $0"
<<<<<<< HEAD
test-rs = { cmd = "cargo test --workspace --exclude vegafusion --exclude vegafusion-wasm $0", depends-on = [
=======
test-rs = { cmd = "cargo test --workspace --exclude vegafusion --exclude vegafusion-wasm --exclude vegafusion-python $0", depends-on = [
>>>>>>> 698691f1
  "build-vegajs-runtime",
] }

run-rs-server = "cargo run --release -p vegafusion-server "

# Build Wasm
install-wasm-toolchain = "rustup target add wasm32-unknown-unknown"
install-wasm-pack = "export CARGO_HOME=$PIXI_PROJECT_ROOT/.pixi/envs/default && cargo install wasm-pack"
build-wasm = { cmd = """
python automation/set_default_release_profile.py small &&
cd vegafusion-wasm && 
rm -rf pkg/ && 
wasm-pack build --release && 
node scripts/update-pkg.js && 
cd pkg/ && npm install &&
python ../../automation/set_default_release_profile.py dev
""", depends-on = [
  "install-wasm-toolchain",
  "install-wasm-pack",
] }

pack-wasm = { cmd = "cd vegafusion-wasm && wasm-pack pack", depends-on = [
  "build-wasm",
] }

# Install Javascript
build-js-embed = { cmd = "cd javascript/vegafusion-embed && npm install && npm run build", depends-on = [
  "build-wasm",
] }

# VegaFusion Server
build-rs-server = { cmd = "cargo build -p vegafusion-server --profile release-opt $0" }

# minio
start-minio = "python automation/start_minio.py"

# Docs
docs-build = { cmd = "sphinx-build -b html docs/source docs/build/html && cp docs/config/* docs/build/html && touch docs/build/html/.nojekyll" }
docs-clean = { cmd = "rm -rf docs/build" }
docs-rebuild = { depends-on = ["docs-clean", "docs-build"] }
docs-serve = { cmd = "python -m http.server --directory docs/build/html 8000" }
docs-publish = { cmd = "./sync_docs.sh", depends-on = ["docs-rebuild"], cwd = "docs" }

[tasks.publish-rs]
cmd = """
cargo publish -p vegafusion-common &&
cargo publish -p vegafusion-core &&
cargo publish -p vegafusion-runtime &&
cargo publish -p vegafusion-server
"""

# Build dependencies are those required to build and test all packages
[build-dependencies]
python = "3.10.*"
nodejs = "20.5.1.*"
maturin = "1.7.4.*"
yarn = "3.6.1.*"
jupyterlab = "4.0.5.*"
nbval = "0.9.6.*"
selenium = "4.11.2.*"
toml = "0.10.2.*"
pytest = ">=4.6"
click = "8.1.6.*"
python-duckdb = ">=1.1.3,<2"
pip = "23.2.1.*"
voila = "0.5.0.*"
tenacity = "8.2.3.*"
pytest-cov = "4.1.0.*"
vega_datasets = "0.9.0.*"
jupytext = "1.15.0.*"
openjdk = "20.0.0.*"
minio-server = "2023.9.23.3.47.50.*"
minio = "7.1.17.*"
taplo = ">=0.9.3,<0.10"
ruff = ">=0.6.9,<0.7"
mypy = ">=1.11.2,<2"
pixi-pycharm = ">=0.0.8,<0.0.9"
scipy = "1.14.1.*"
flaky = ">=3.8.1,<4"

# Docs dependencies
sphinx = ">=7,<8"
sphinx-copybutton = ">=0.5.0,<1"
myst-parser = ">=4.0.0,<5"
sphinx-design = ">=0.6.0,<1"
ablog = ">=0.11.0,<0.12"
pydata-sphinx-theme = ">=0.16.0,<0.17"

# Dependencies are those required at runtime by the Python packages
[dependencies]
psutil = "5.9.5.*"
altair = "5.5.*"
ipywidgets = "8.1.0.*"
vl-convert-python = "1.7.*"
anywidget = ">=0.9.6,<0.10"
polars = "1.8.*"
grpcio = ">=1.56.2,<2"
pyarrow = "16.*"
libgfortran = ">=15.1.0"

[pypi-dependencies]
# Works around pixi solve conflict with arrow >13
scikit-image = ">=0.25"

[target.osx-arm64.build-dependencies]
# These dependencies are for building node canvas from source on apple silicon
pkg-config = "0.29.2.*"
cairo = "1.16.0.*"
pango = "1.50.14.*"
libpng = "1.6.39.*"
librsvg = "2.56.3.*"
jpeg = "9e.*"
giflib = "5.2.1.*"
libglib = "2.76.4.*"
glib = "2.76.4.*"<|MERGE_RESOLUTION|>--- conflicted
+++ resolved
@@ -57,11 +57,7 @@
 ] }
 test-rs-server = "cargo test -p vegafusion-server $0"
 test-rs-sql = "cargo test -p vegafusion-sql $0"
-<<<<<<< HEAD
-test-rs = { cmd = "cargo test --workspace --exclude vegafusion --exclude vegafusion-wasm $0", depends-on = [
-=======
 test-rs = { cmd = "cargo test --workspace --exclude vegafusion --exclude vegafusion-wasm --exclude vegafusion-python $0", depends-on = [
->>>>>>> 698691f1
   "build-vegajs-runtime",
 ] }
 
