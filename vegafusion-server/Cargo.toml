--- conflicted
+++ resolved
@@ -5,11 +5,7 @@
 [package]
 name = "vegafusion-server"
 license = "BSD-3-Clause"
-<<<<<<< HEAD
-version = "2.0.3"
-=======
 version = "2.0.6"
->>>>>>> 9795a911
 edition = "2021"
 description = "VegaFusion Server"
 repository = "https://github.com/vega/vegafusion"
@@ -38,28 +34,16 @@
 
 [dependencies.vegafusion-common]
 path = "../vegafusion-common"
-<<<<<<< HEAD
-version = "2.0.3"
-=======
 version = "2.0.6"
->>>>>>> 9795a911
 
 [dependencies.vegafusion-core]
 path = "../vegafusion-core"
 features = ["tonic_support"]
-<<<<<<< HEAD
-version = "2.0.3"
-
-[dependencies.vegafusion-runtime]
-path = "../vegafusion-runtime"
-version = "2.0.3"
-=======
 version = "2.0.6"
 
 [dependencies.vegafusion-runtime]
 path = "../vegafusion-runtime"
 version = "2.0.6"
->>>>>>> 9795a911
 
 [dependencies.tokio]
 workspace = true
