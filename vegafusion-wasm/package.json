--- conflicted
+++ resolved
@@ -1,10 +1,6 @@
 {
   "name": "vegafusion-wasm",
-<<<<<<< HEAD
-  "version": "2.0.3",
-=======
   "version": "2.0.6",
->>>>>>> 9795a911
   "author": "Jon Mease <jon@vegafusion.io> (https://jonmmease.dev)",
   "license": "BSD-3-Clause",
   "description": "Wasm library for interfacing with VegaFusion",
