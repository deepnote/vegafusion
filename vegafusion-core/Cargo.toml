--- conflicted
+++ resolved
@@ -2,11 +2,7 @@
 name = "vegafusion-core"
 license = "BSD-3-Clause"
 edition = "2021"
-<<<<<<< HEAD
-version = "2.0.3"
-=======
 version = "2.0.6"
->>>>>>> 9795a911
 description = "Core components required by multiple VegaFusion crates, with WASM compatibility"
 
 [features]
@@ -52,11 +48,7 @@
 [dependencies.vegafusion-common]
 path = "../vegafusion-common"
 features = ["json", "sqlparser"]
-<<<<<<< HEAD
-version = "2.0.3"
-=======
 version = "2.0.6"
->>>>>>> 9795a911
 
 [dependencies.datafusion-common]
 workspace = true
