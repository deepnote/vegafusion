use crate::proto::gen::tasks::materialized_task_value::Data as MaterializedTaskValueData;
use crate::proto::gen::tasks::ResponseTaskValue;
use crate::proto::gen::tasks::{
    MaterializedTaskValue as ProtoMaterializedTaskValue, TaskGraphValueResponse, Variable,
};
use crate::runtime::PlanExecutor;
use crate::task_graph::memory::{
    inner_size_of_logical_plan, inner_size_of_scalar, inner_size_of_table,
};
use datafusion_common::ScalarValue;
use serde_json::Value;
use std::convert::TryFrom;
use std::sync::Arc;
use vegafusion_common::arrow::record_batch::RecordBatch;
use vegafusion_common::data::scalar::ScalarValueHelpers;
use vegafusion_common::data::table::VegaFusionTable;
use vegafusion_common::datafusion_expr::LogicalPlan;
use vegafusion_common::error::{Result, ResultWithContext, VegaFusionError};

#[derive(Debug, Clone)]
pub enum TaskValue {
    Scalar(ScalarValue),
    Table(VegaFusionTable),
    Plan(LogicalPlan),
}

impl TaskValue {
    pub fn as_scalar(&self) -> Result<&ScalarValue> {
        match self {
            TaskValue::Scalar(value) => Ok(value),
            _ => Err(VegaFusionError::internal("Value is not a scalar")),
        }
    }

    pub fn as_table(&self) -> Result<&VegaFusionTable> {
        match self {
            TaskValue::Table(value) => Ok(value),
            _ => Err(VegaFusionError::internal("Value is not a table")),
        }
    }

    pub fn size_of(&self) -> usize {
        let inner_size = match self {
            TaskValue::Scalar(scalar) => inner_size_of_scalar(scalar),
            TaskValue::Table(table) => inner_size_of_table(table),
            TaskValue::Plan(plan) => inner_size_of_logical_plan(plan),
        };

        std::mem::size_of::<Self>() + inner_size
    }

    pub async fn to_materialized(
        self,
        plan_executor: Arc<dyn PlanExecutor>,
    ) -> Result<MaterializedTaskValue> {
        match self {
            TaskValue::Plan(plan) => {
                let table = plan_executor.execute_plan(plan).await?;
                Ok(MaterializedTaskValue::Table(table))
            }
            TaskValue::Scalar(scalar) => Ok(MaterializedTaskValue::Scalar(scalar)),
            TaskValue::Table(table) => Ok(MaterializedTaskValue::Table(table)),
        }
    }
}

#[derive(Debug, Clone)]
pub enum MaterializedTaskValue {
    Scalar(ScalarValue),
    Table(VegaFusionTable),
}

impl MaterializedTaskValue {
    pub fn as_scalar(&self) -> Result<&ScalarValue> {
        match self {
            MaterializedTaskValue::Scalar(value) => Ok(value),
            _ => Err(VegaFusionError::internal("Value is not a scalar")),
        }
    }

    pub fn as_table(&self) -> Result<&VegaFusionTable> {
        match self {
            MaterializedTaskValue::Table(value) => Ok(value),
            _ => Err(VegaFusionError::internal("Value is not a table")),
        }
    }

    pub fn to_json(&self) -> Result<Value> {
        match self {
            MaterializedTaskValue::Scalar(value) => value.to_json(),
            MaterializedTaskValue::Table(value) => Ok(value.to_json()?),
        }
    }
}

impl TryFrom<&ProtoMaterializedTaskValue> for TaskValue {
    type Error = VegaFusionError;

    fn try_from(value: &ProtoMaterializedTaskValue) -> std::result::Result<Self, Self::Error> {
        match value.data.as_ref().unwrap() {
            MaterializedTaskValueData::Table(value) => {
                Ok(Self::Table(VegaFusionTable::from_ipc_bytes(value)?))
            }
            MaterializedTaskValueData::Scalar(value) => {
                let scalar_table = VegaFusionTable::from_ipc_bytes(value)?;
                let scalar_rb = scalar_table.to_record_batch()?;
                let scalar_array = scalar_rb.column(0);
                let scalar = ScalarValue::try_from_array(scalar_array, 0)?;
                Ok(Self::Scalar(scalar))
            }
        }
    }
}

impl TryFrom<&TaskValue> for ProtoMaterializedTaskValue {
    type Error = VegaFusionError;

    fn try_from(value: &TaskValue) -> std::result::Result<Self, Self::Error> {
        match value {
            TaskValue::Scalar(scalar) => {
                let scalar_array = scalar.to_array()?;
                let scalar_rb = RecordBatch::try_from_iter(vec![("value", scalar_array)])?;
                let ipc_bytes = VegaFusionTable::from(scalar_rb).to_ipc_bytes()?;
                Ok(Self {
                    data: Some(MaterializedTaskValueData::Scalar(ipc_bytes)),
                })
            }
            TaskValue::Table(table) => Ok(Self {
                data: Some(MaterializedTaskValueData::Table(table.to_ipc_bytes()?)),
            }),
            TaskValue::Plan(_) => Err(VegaFusionError::internal(
<<<<<<< HEAD
                "TaskValue::Plan cannot be serialized to protobuf. Plans are intermediate values that should be materialized to tables before serialization.",
=======
                "TaskValue::Plan cannot be serialized to protobuf. Plans are intermediate values that should be materialized to tables using .to_materialized(plan_executor) before serialization.",
>>>>>>> 965e9eba
            )),
        }
    }
}

impl TryFrom<&MaterializedTaskValue> for ProtoMaterializedTaskValue {
    type Error = VegaFusionError;

    fn try_from(value: &MaterializedTaskValue) -> std::result::Result<Self, Self::Error> {
        match value {
            MaterializedTaskValue::Scalar(scalar) => {
                let scalar_array = scalar.to_array()?;
                let scalar_rb = RecordBatch::try_from_iter(vec![("value", scalar_array)])?;
                let ipc_bytes = VegaFusionTable::from(scalar_rb).to_ipc_bytes()?;
                Ok(Self {
                    data: Some(MaterializedTaskValueData::Scalar(ipc_bytes)),
                })
            }
            MaterializedTaskValue::Table(table) => Ok(Self {
                data: Some(MaterializedTaskValueData::Table(table.to_ipc_bytes()?)),
            }),
        }
    }
}

impl TaskGraphValueResponse {
    pub fn deserialize(self) -> Result<Vec<(Variable, Vec<u32>, TaskValue)>> {
        self.response_values
            .into_iter()
            .map(|response_value| {
                let variable = response_value
                    .variable
                    .with_context(|| "Unwrap failed for variable of response value".to_string())?;

                let scope = response_value.scope;
                let proto_value = response_value.value.with_context(|| {
                    "Unwrap failed for value of response value: {:?}".to_string()
                })?;

                let value = TaskValue::try_from(&proto_value).with_context(|| {
                    "Deserialization failed for value of response value: {:?}".to_string()
                })?;

                Ok((variable, scope, value))
            })
            .collect::<Result<Vec<_>>>()
    }
}

#[derive(Debug, Clone)]
pub struct NamedTaskValue {
    pub variable: Variable,
    pub scope: Vec<u32>,
    pub value: TaskValue,
}

impl From<ResponseTaskValue> for NamedTaskValue {
    fn from(value: ResponseTaskValue) -> Self {
        NamedTaskValue {
            variable: value.variable.unwrap(),
            scope: value.scope,
            value: TaskValue::try_from(&value.value.unwrap()).unwrap(),
        }
    }
}<|MERGE_RESOLUTION|>--- conflicted
+++ resolved
@@ -129,11 +129,7 @@
                 data: Some(MaterializedTaskValueData::Table(table.to_ipc_bytes()?)),
             }),
             TaskValue::Plan(_) => Err(VegaFusionError::internal(
-<<<<<<< HEAD
-                "TaskValue::Plan cannot be serialized to protobuf. Plans are intermediate values that should be materialized to tables before serialization.",
-=======
                 "TaskValue::Plan cannot be serialized to protobuf. Plans are intermediate values that should be materialized to tables using .to_materialized(plan_executor) before serialization.",
->>>>>>> 965e9eba
             )),
         }
     }
