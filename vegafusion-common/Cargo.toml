--- conflicted
+++ resolved
@@ -1,10 +1,6 @@
 [package]
 name = "vegafusion-common"
-<<<<<<< HEAD
-version = "2.0.3"
-=======
 version = "2.0.6"
->>>>>>> 9795a911
 edition = "2021"
 description = "Common components required by multiple VegaFusion crates"
 license = "BSD-3-Clause"
